<<<<<<< HEAD
# app_admin.py
# Vendors Admin — URL-only column in grid
# - Wide layout via secrets (page_title, page_max_width_px, sidebar_state)
# - DB: Turso/libSQL via sqlite+libsql://… with auth token; guarded fallback to local SQLite vendors.db
# - Browse Vendors: AgGrid with explicit column widths, wrapping; **shows only one column named 'URL'** (no 'website'/'Website')
# - Add / Edit / Delete Vendor:
#       * Business Name REQUIRED
#       * Category REQUIRED (must exist in categories)
#       * Service OPTIONAL (must exist in services if provided)
#       * Phone must be 10 digits (US) or blank; normalized to ########## on save
#       * URL saved to DB column 'website' (but displayed/edited as 'URL')
#       * Immediate page refresh after any mutation
# - Category Admin & Service Admin: add/rename/delete, usage counts, orphan surfacing
# - Maintenance tab: normalize phones, title-case names, backfill audit cols
# - Debug tab with engine status and schema snapshot

from __future__ import annotations

import os
import re
import time
from typing import List, Dict, Optional, Tuple

import pandas as pd
import streamlit as st
from sqlalchemy import create_engine, text as sql_text
from sqlalchemy.engine import Engine

# Optional import of st_aggrid; provide a clear error if missing
try:
    from st_aggrid import AgGrid, GridOptionsBuilder, GridUpdateMode
except Exception as e:
    AgGrid = None
    GridOptionsBuilder = None
    GridUpdateMode = None

# -----------------------------
# Page layout (set early)
# -----------------------------
PAGE_TITLE = st.secrets.get("page_title", "Vendors Admin") if hasattr(st, "secrets") else "Vendors Admin"
PAGE_MAX_WIDTH_PX = int(st.secrets.get("page_max_width_px", 1200)) if hasattr(st, "secrets") else 1200
SIDEBAR_STATE = st.secrets.get("sidebar_state", "expanded") if hasattr(st, "secrets") else "expanded"

st.set_page_config(page_title=PAGE_TITLE, layout="wide", initial_sidebar_state=SIDEBAR_STATE)

st.markdown(
    f"""
    <style>
      .block-container {{
        max-width: {PAGE_MAX_WIDTH_PX}px;
      }}
      /* Tighter inputs in forms */
      .stTextInput > div > div > input {{
        line-height: 1.15;
      }}
    </style>
    """,
    unsafe_allow_html=True,
)

# -----------------------------
# DB helpers
# -----------------------------

def build_engine() -> Tuple[Engine, Dict[str, str]]:
    """Build a SQLAlchemy engine for Turso libSQL with fallback to local SQLite vendors.db."""
    # Prefer Streamlit secrets if set
    url = None
    auth_token = None
    using_remote = False

    try:
        url = st.secrets.get("TURSO_DATABASE_URL", None)
        auth_token = st.secrets.get("TURSO_AUTH_TOKEN", None)
    except Exception:
        url = os.environ.get("TURSO_DATABASE_URL")
        auth_token = os.environ.get("TURSO_AUTH_TOKEN")

    engine = None
    info = {
        "using_remote": False,
        "sqlalchemy_url": "",
        "dialect": "",
        "driver": "",
    }

    if url:
        # Ensure the URL is sqlalchemy-compatible for libsql
        if url.startswith("libsql://"):
            sa_url = "sqlite+libsql://" + url[len("libsql://"):]
        elif url.startswith("sqlite+libsql://"):
            sa_url = url
        else:
            # Allow passing full SQLAlchemy URL
            sa_url = url
        try:
            connect_args = {"auth_token": auth_token} if auth_token else {}
            engine = create_engine(sa_url, connect_args=connect_args, pool_pre_ping=True)
            # Lightweight probe
            with engine.connect() as conn:
                conn.execute(sql_text("SELECT 1"))
            using_remote = True
            info.update({"using_remote": True, "sqlalchemy_url": sa_url})
        except Exception as e:
            st.warning(f"Turso connection failed ({e}). Falling back to local SQLite vendors.db.")

    if engine is None:
        local_path = os.path.abspath(os.path.join(os.getcwd(), "vendors.db"))
        sa_url = f"sqlite:///{local_path}"
        engine = create_engine(sa_url, pool_pre_ping=True)
        info.update({"using_remote": False, "sqlalchemy_url": sa_url})

    # Fill dialect/driver info
    try:
        info["dialect"] = getattr(engine.dialect, "name", "")
        info["driver"] = getattr(engine.dialect, "driver", "")
    except Exception:
        pass

    return engine, info


def read_table(engine: Engine, name: str) -> pd.DataFrame:
    try:
        return pd.read_sql(sql_text(f"SELECT * FROM {name}"), engine)
    except Exception:
        return pd.DataFrame()


def norm_phone(s: Optional[str]) -> Optional[str]:
    if not s:
        return None
    digits = re.sub(r"\D", "", s)
    return digits if len(digits) == 10 else None


def title_case_name(s: Optional[str]) -> Optional[str]:
    if not s:
        return None
    # Conservative title case (doesn't wreck Mc/Mac, Jr, etc., but simple here)
    return " ".join([w.capitalize() for w in s.split()])


# -----------------------------
# Data accessors
# -----------------------------

@st.cache_data(ttl=60)
def load_all(engine: Engine) -> Dict[str, pd.DataFrame]:
    vendors = read_table(engine, "vendors")
    categories = read_table(engine, "categories")
    services = read_table(engine, "services")

    # Ensure expected columns exist (soft checks)
    for df, cols in [
        (vendors, ["id","category","service","business_name","contact_name","phone","address","website","notes","keywords","created_at","updated_at","updated_by"]),
        (categories, ["id","name"]),
        (services, ["id","name"]),
    ]:
        for c in cols:
            if c not in df.columns:
                df[c] = None

    return {"vendors": vendors, "categories": categories, "services": services}


def refresh_data_cache():
    load_all.clear()


# -----------------------------
# UI helpers
# -----------------------------

def info_badge(text: str):
    st.caption(text)


def quick_filter(df: pd.DataFrame, placeholder: str = "Global search (partial, case-insensitive)") -> pd.DataFrame:
    q = st.text_input("Search", "", placeholder=placeholder, key="global_search_input")
    if not q:
        return df
    ql = q.strip().lower()
    mask = pd.Series(False, index=df.index)
    for c in df.columns:
        try:
            mask = mask | df[c].astype(str).str.lower().str.contains(ql, na=False)
        except Exception:
            continue
    return df[mask]


# -----------------------------
# Browse tab (AgGrid)
# -----------------------------

def tab_browse(engine: Engine, data: Dict[str, pd.DataFrame]):
    st.subheader("Browse Vendors")
    info_badge("Global search across all fields (non-FTS, case-insensitive; matches partial words).")

    df = data["vendors"].copy()

    # ---- Enforce single 'URL' display column derived from 'website' ----
    if "URL" not in df.columns:
        if "Website" in df.columns:
            df["URL"] = df["Website"]
        elif "website" in df.columns:
            df["URL"] = df["website"]
        else:
            df["URL"] = ""
    # Drop any other variants from the grid
    for _c in ("website", "Website"):
        if _c in df.columns:
            df.drop(columns=[_c], inplace=True)

    # Column order / whitelist
    default_order = [
        "id","category","service","business_name","contact_name","phone","address","URL","notes","keywords",
        "created_at","updated_at","updated_by",
    ]
    cols_present = [c for c in default_order if c in df.columns]
    df = df[cols_present]

    # Global quick filter
    df_filtered = quick_filter(df)

    # Column width config via secrets (optional)
    col_widths = {}
    try:
        col_widths = dict(st.secrets.get("COLUMN_WIDTHS_PX_ADMIN", {}))
    except Exception:
        pass

    if AgGrid is None:
        st.error("st_aggrid is not installed. Add 'st-aggrid' to your requirements.txt.")
        st.dataframe(df_filtered)
        return

    gob = GridOptionsBuilder.from_dataframe(df_filtered)
    # Disable per-column filters; rely on our global search
    gob.configure_default_column(filter=False, sortable=True, wrapText=True, autoHeight=True)

    # Apply explicit widths if given
    for c in df_filtered.columns:
        width = int(col_widths.get(c, 0)) if col_widths else 0
        if width > 0:
            gob.configure_column(c, width=width)

    grid_options = gob.build()

    grid_resp = AgGrid(
        df_filtered,
        gridOptions=grid_options,
        update_mode=GridUpdateMode.NO_UPDATE,
        height=520,
        fit_columns_on_grid_load=False,
        allow_unsafe_jscode=False,  # avoid React #31 issues from HTML renderers
    )


# -----------------------------
# Add / Edit / Delete tab
# -----------------------------

def tab_edit(engine: Engine, data: Dict[str, pd.DataFrame]):
    st.subheader("Add / Edit / Delete Vendor")

    vendors = data["vendors"].copy()
    categories = sorted([x for x in data["categories"]["name"].dropna().astype(str).unique()])
    services = sorted([x for x in data["services"]["name"].dropna().astype(str).unique()])

    with st.expander("Add Vendor", expanded=True):
        c1, c2, c3 = st.columns([1,1,1])
        with c1:
            category = st.selectbox("Category (required)", options=[""] + categories, index=0, key="add_category")
        with c2:
            service = st.selectbox("Service (optional)", options=[""] + services, index=0, key="add_service")
        with c3:
            business_name = st.text_input("Business Name (required)", "", key="add_business_name")
        c4, c5, c6 = st.columns([1,1,1])
        with c4:
            contact_name = st.text_input("Contact Name", "", key="add_contact_name")
        with c5:
            phone = st.text_input("Phone (10 digits)", "", key="add_phone")
        with c6:
            url_val = st.text_input("URL", "", key="add_url")
        address = st.text_input("Address", "", key="add_address")
        notes = st.text_area("Notes", "", key="add_notes")
        keywords = st.text_input("Keywords", "", key="add_keywords")

        if st.button("Add Vendor", type="primary", key="btn_add_vendor"):
            # Validations
            if not business_name.strip():
                st.error("Business Name is required.")
                st.stop()
            if not category.strip():
                st.error("Category is required.")
                st.stop()
            if phone.strip():
                p = norm_phone(phone)
                if not p:
                    st.error("Phone must be 10 digits (numbers only) or left blank.")
                    st.stop()
            else:
                p = None

            # Category/Service existence checks
            if category and category not in categories:
                st.error("Category must exist in the Categories library.")
                st.stop()
            if service and service not in services:
                st.error("Service must exist in the Services library (or leave blank).")
                st.stop()

            with engine.begin() as conn:
                conn.execute(
                    sql_text(
                        """
                        INSERT INTO vendors (category, service, business_name, contact_name, phone, address, website, notes, keywords, created_at, updated_at, updated_by)
                        VALUES (:category, :service, :business_name, :contact_name, :phone, :address, :website, :notes, :keywords, CURRENT_TIMESTAMP, CURRENT_TIMESTAMP, :updated_by)
                        """
                    ),
                    {
                        "category": category.strip() or None,
                        "service": service.strip() or None,
                        "business_name": business_name.strip(),
                        "contact_name": title_case_name(contact_name.strip()) if contact_name else None,
                        "phone": p,
                        "address": address.strip() or None,
                        "website": url_val.strip() or None,  # save under DB column 'website'
                        "notes": notes.strip() or None,
                        "keywords": keywords.strip() or None,
                        "updated_by": "admin",
                    },
                )
            st.success("Vendor added.")
            refresh_data_cache()
            st.experimental_rerun()

    with st.expander("Edit / Delete Vendor", expanded=False):
        # Select a vendor by ID or name
        id_list = vendors["id"].tolist() if "id" in vendors.columns else []
        id_selected = st.selectbox("Select Vendor ID", options=[""] + [str(x) for x in id_list], index=0, key="edit_pick_id")
        if id_selected:
            vid = int(id_selected)
            row = vendors.loc[vendors["id"] == vid].iloc[0].to_dict()

            c1, c2, c3 = st.columns([1,1,1])
            with c1:
                category = st.selectbox("Category (required)", options=[""] + categories, index=( [""] + categories ).index(str(row.get("category") or "")), key="edit_category")
            with c2:
                service = st.selectbox("Service (optional)", options=[""] + services, index=( [""] + services ).index(str(row.get("service") or "")), key="edit_service")
            with c3:
                business_name = st.text_input("Business Name (required)", str(row.get("business_name") or ""), key="edit_business_name")
            c4, c5, c6 = st.columns([1,1,1])
            with c4:
                contact_name = st.text_input("Contact Name", str(row.get("contact_name") or ""), key="edit_contact_name")
            with c5:
                phone = st.text_input("Phone (10 digits)", str(row.get("phone") or ""), key="edit_phone")
            with c6:
                url_val = st.text_input("URL", str(row.get("website") or ""), key="edit_url")  # read from DB 'website'
            address = st.text_input("Address", str(row.get("address") or ""), key="edit_address")
            notes = st.text_area("Notes", str(row.get("notes") or ""), key="edit_notes")
            keywords = st.text_input("Keywords", str(row.get("keywords") or ""), key="edit_keywords")

            cA, cB, cC = st.columns([1,1,1])
            with cA:
                if st.button("Save Changes", type="primary", key="btn_save_vendor"):
                    if not business_name.strip():
                        st.error("Business Name is required.")
                        st.stop()
                    if not category.strip():
                        st.error("Category is required.")
                        st.stop()
                    if phone.strip():
                        p = norm_phone(phone)
                        if not p:
                            st.error("Phone must be 10 digits (numbers only) or left blank.")
                            st.stop()
                    else:
                        p = None

                    if category and category not in categories:
                        st.error("Category must exist in the Categories library.")
                        st.stop()
                    if service and service not in services:
                        st.error("Service must exist in the Services library (or leave blank).")
                        st.stop()

                    with engine.begin() as conn:
                        conn.execute(
                            sql_text(
                                """
                                UPDATE vendors
                                SET category=:category, service=:service, business_name=:business_name,
                                    contact_name=:contact_name, phone=:phone, address=:address, website=:website,
                                    notes=:notes, keywords=:keywords, updated_at=CURRENT_TIMESTAMP, updated_by=:updated_by
                                WHERE id=:id
                                """
                            ),
                            {
                                "id": vid,
                                "category": category.strip() or None,
                                "service": service.strip() or None,
                                "business_name": business_name.strip(),
                                "contact_name": title_case_name(contact_name.strip()) if contact_name else None,
                                "phone": p,
                                "address": address.strip() or None,
                                "website": url_val.strip() or None,  # save under DB column 'website'
                                "notes": notes.strip() or None,
                                "keywords": keywords.strip() or None,
                                "updated_by": "admin",
                            },
                        )
                    st.success("Vendor updated.")
                    refresh_data_cache()
                    st.experimental_rerun()

            with cB:
                if st.button("Delete Vendor", type="secondary", key="btn_delete_vendor"):
                    with engine.begin() as conn:
                        conn.execute(sql_text("DELETE FROM vendors WHERE id=:id"), {"id": vid})
                    st.success("Vendor deleted.")
                    refresh_data_cache()
                    st.experimental_rerun()


# -----------------------------
# Category & Service Admin
# -----------------------------

def usage_counts(vendors: pd.DataFrame, field: str) -> Dict[str, int]:
    s = vendors[field].dropna().astype(str)
    return dict(s.value_counts())


def tab_refdata(engine: Engine, data: Dict[str, pd.DataFrame]):
    st.subheader("Category & Service Admin")

    vendors = data["vendors"].copy()
    cat_df = data["categories"].copy()
    svc_df = data["services"].copy()

    cat_counts = usage_counts(vendors, "category")
    svc_counts = usage_counts(vendors, "service")

    c1, c2 = st.columns(2)

    with c1:
        st.markdown("**Categories**")
        existing_cats = sorted(cat_df["name"].dropna().astype(str).unique())
        new_cat = st.text_input("Add Category", "", key="add_cat")
        if st.button("Add", key="btn_add_cat"):
            if not new_cat.strip():
                st.error("Category name required.")
            elif new_cat in existing_cats:
                st.warning("Category already exists.")
            else:
                with engine.begin() as conn:
                    conn.execute(sql_text("INSERT OR IGNORE INTO categories(name) VALUES(:n)"), {"n": new_cat.strip()})
                st.success("Category added.")
                refresh_data_cache()
                st.experimental_rerun()

        cat_to_rename = st.selectbox("Rename Category", options=[""] + existing_cats, index=0, key="rename_cat_from")
        cat_new_name = st.text_input("New name", "", key="rename_cat_to")
        if st.button("Rename", key="btn_rename_cat"):
            if not cat_to_rename:
                st.error("Pick a category to rename.")
            elif not cat_new_name.strip():
                st.error("New name required.")
            else:
                with engine.begin() as conn:
                    conn.execute(sql_text("UPDATE categories SET name=:to WHERE name=:frm"), {"to": cat_new_name.strip(), "frm": cat_to_rename})
                    conn.execute(sql_text("UPDATE vendors SET category=:to WHERE category=:frm"), {"to": cat_new_name.strip(), "frm": cat_to_rename})
                st.success("Category renamed (and vendor rows updated).")
                refresh_data_cache()
                st.experimental_rerun()

        cat_to_delete = st.selectbox("Delete Category (only if unused)", options=[""] + existing_cats, index=0, key="delete_cat")
        if st.button("Delete Category", key="btn_delete_cat"):
            if not cat_to_delete:
                st.error("Pick a category to delete.")
            elif cat_counts.get(cat_to_delete, 0) > 0:
                st.error("Cannot delete: category is in use by vendors.")
            else:
                with engine.begin() as conn:
                    conn.execute(sql_text("DELETE FROM categories WHERE name=:n"), {"n": cat_to_delete})
                st.success("Category deleted.")
                refresh_data_cache()
                st.experimental_rerun()

        # Orphans used by vendors but missing in categories table
        used_cats = set(vendors["category"].dropna().astype(str).unique())
        known_cats = set(existing_cats)
        cat_orphans = sorted(list(used_cats - known_cats))
        if cat_orphans:
            st.info("Orphan categories in vendors (not in categories table): " + ", ".join(cat_orphans))

    with c2:
        st.markdown("**Services**")
        existing_svcs = sorted(svc_df["name"].dropna().astype(str).unique())
        new_svc = st.text_input("Add Service", "", key="add_svc")
        if st.button("Add", key="btn_add_svc"):
            if not new_svc.strip():
                st.error("Service name required.")
            elif new_svc in existing_svcs:
                st.warning("Service already exists.")
            else:
                with engine.begin() as conn:
                    conn.execute(sql_text("INSERT OR IGNORE INTO services(name) VALUES(:n)"), {"n": new_svc.strip()})
                st.success("Service added.")
                refresh_data_cache()
                st.experimental_rerun()

        svc_to_rename = st.selectbox("Rename Service", options=[""] + existing_svcs, index=0, key="rename_svc_from")
        svc_new_name = st.text_input("New name", "", key="rename_svc_to")
        if st.button("Rename", key="btn_rename_svc"):
            if not svc_to_rename:
                st.error("Pick a service to rename.")
            elif not svc_new_name.strip():
                st.error("New name required.")
            else:
                with engine.begin() as conn:
                    conn.execute(sql_text("UPDATE services SET name=:to WHERE name=:frm"), {"to": svc_new_name.strip(), "frm": svc_to_rename})
                    conn.execute(sql_text("UPDATE vendors SET service=:to WHERE service=:frm"), {"to": svc_new_name.strip(), "frm": svc_to_rename})
                st.success("Service renamed (and vendor rows updated).")
                refresh_data_cache()
                st.experimental_rerun()

        svc_to_delete = st.selectbox("Delete Service (only if unused)", options=[""] + existing_svcs, index=0, key="delete_svc")
        if st.button("Delete Service", key="btn_delete_svc"):
            if not svc_to_delete:
                st.error("Pick a service to delete.")
            elif svc_counts.get(svc_to_delete, 0) > 0:
                st.error("Cannot delete: service is in use by vendors.")
            else:
                with engine.begin() as conn:
                    conn.execute(sql_text("DELETE FROM services WHERE name=:n"), {"n": svc_to_delete})
                st.success("Service deleted.")
                refresh_data_cache()
                st.experimental_rerun()

        used_svcs = set(vendors["service"].dropna().astype(str).unique())
        known_svcs = set(existing_svcs)
        svc_orphans = sorted(list(used_svcs - known_svcs))
        if svc_orphans:
            st.info("Orphan services in vendors (not in services table): " + ", ".join(svc_orphans))


# -----------------------------
# Maintenance tab
# -----------------------------

def tab_maint(engine: Engine, data: Dict[str, pd.DataFrame]):
    st.subheader("Maintenance")

    c1, c2, c3 = st.columns(3)

    with c1:
        if st.button("Normalize phones (10 digits)", key="btn_norm_phone"):
            vendors = data["vendors"].copy()
            updated = 0
            with engine.begin() as conn:
                for _, r in vendors.iterrows():
                    p = norm_phone(str(r.get("phone") or ""))
                    if p and p != r.get("phone"):
                        conn.execute(sql_text("UPDATE vendors SET phone=:p WHERE id=:id"), {"p": p, "id": int(r["id"])})
                        updated += 1
            st.success(f"Normalized {updated} phone numbers.")
            refresh_data_cache()

    with c2:
        if st.button("Title-case contact names", key="btn_tc_names"):
            vendors = data["vendors"].copy()
            updated = 0
            with engine.begin() as conn:
                for _, r in vendors.iterrows():
                    cname = str(r.get("contact_name") or "").strip()
                    tc = title_case_name(cname) if cname else None
                    if tc and tc != r.get("contact_name"):
                        conn.execute(sql_text("UPDATE vendors SET contact_name=:c WHERE id=:id"), {"c": tc, "id": int(r["id"])})
                        updated += 1
            st.success(f"Updated {updated} contact names.")
            refresh_data_cache()

    with c3:
        if st.button("Backfill audit columns", key="btn_backfill_audit"):
            with engine.begin() as conn:
                conn.execute(sql_text("UPDATE vendors SET updated_at=COALESCE(updated_at, CURRENT_TIMESTAMP)"))
                conn.execute(sql_text("UPDATE vendors SET created_at=COALESCE(created_at, updated_at, CURRENT_TIMESTAMP)"))
                conn.execute(sql_text("UPDATE vendors SET updated_by=COALESCE(updated_by, 'admin')"))
            st.success("Backfilled created_at/updated_at/updated_by.")
            refresh_data_cache()


# -----------------------------
# Debug tab
# -----------------------------

def tab_debug(engine: Engine, engine_info: Dict[str, str], data: Dict[str, pd.DataFrame]):
    st.subheader("Status & Secrets (debug)")

    try:
        debug_flag = bool(int(st.secrets.get("ADMIN_DEBUG", 1)))
    except Exception:
        debug_flag = True

    if not debug_flag:
        st.info("Debug disabled via ADMIN_DEBUG secret.")
        return

    st.json(engine_info)

    # Schema snapshot
    vendors = data["vendors"]
    categories = data["categories"]
    services = data["services"]

    schema = {
        "vendors_columns": list(vendors.columns),
        "categories_columns": list(categories.columns),
        "services_columns": list(services.columns),
        "counts": {
            "vendors": int(vendors.shape[0]),
            "categories": int(categories.shape[0]),
            "services": int(services.shape[0]),
        },
    }
    st.json(schema)


# -----------------------------
# Main
# -----------------------------

def main():
    engine, engine_info = build_engine()
    data = load_all(engine)

    tabs = st.tabs(["Browse", "Add/Edit/Delete", "Ref Data", "Maintenance", "Debug"])

    with tabs[0]:
        tab_browse(engine, data)
    with tabs[1]:
        tab_edit(engine, data)
    with tabs[2]:
        tab_refdata(engine, data)
    with tabs[3]:
        tab_maint(engine, data)
    with tabs[4]:
        tab_debug(engine, engine_info, data)


if __name__ == "__main__":
    main()
=======
# paste the FULL file content here, ending with a line that contains only PY
>>>>>>> 0b1d852c
<|MERGE_RESOLUTION|>--- conflicted
+++ resolved
@@ -1,4 +1,3 @@
-<<<<<<< HEAD
 # app_admin.py
 # Vendors Admin — URL-only column in grid
 # - Wide layout via secrets (page_title, page_max_width_px, sidebar_state)
@@ -19,7 +18,6 @@
 
 import os
 import re
-import time
 from typing import List, Dict, Optional, Tuple
 
 import pandas as pd
@@ -30,7 +28,7 @@
 # Optional import of st_aggrid; provide a clear error if missing
 try:
     from st_aggrid import AgGrid, GridOptionsBuilder, GridUpdateMode
-except Exception as e:
+except Exception:
     AgGrid = None
     GridOptionsBuilder = None
     GridUpdateMode = None
@@ -68,7 +66,6 @@
     # Prefer Streamlit secrets if set
     url = None
     auth_token = None
-    using_remote = False
 
     try:
         url = st.secrets.get("TURSO_DATABASE_URL", None)
@@ -100,7 +97,6 @@
             # Lightweight probe
             with engine.connect() as conn:
                 conn.execute(sql_text("SELECT 1"))
-            using_remote = True
             info.update({"using_remote": True, "sqlalchemy_url": sa_url})
         except Exception as e:
             st.warning(f"Turso connection failed ({e}). Falling back to local SQLite vendors.db.")
@@ -138,9 +134,22 @@
 def title_case_name(s: Optional[str]) -> Optional[str]:
     if not s:
         return None
-    # Conservative title case (doesn't wreck Mc/Mac, Jr, etc., but simple here)
     return " ".join([w.capitalize() for w in s.split()])
 
+
+def _safe_index(options: List[str], value: str) -> int:
+    """Return index of value in options or 0 if missing."""
+    try:
+        return options.index(value)
+    except ValueError:
+        return 0
+
+
+def _rerun():
+    try:
+        st.rerun()
+    except Exception:
+        st.experimental_rerun()
 
 # -----------------------------
 # Data accessors
@@ -167,7 +176,6 @@
 
 def refresh_data_cache():
     load_all.clear()
-
 
 # -----------------------------
 # UI helpers
@@ -190,7 +198,6 @@
             continue
     return df[mask]
 
-
 # -----------------------------
 # Browse tab (AgGrid)
 # -----------------------------
@@ -220,7 +227,8 @@
         "created_at","updated_at","updated_by",
     ]
     cols_present = [c for c in default_order if c in df.columns]
-    df = df[cols_present]
+    if cols_present:
+        df = df[cols_present]
 
     # Global quick filter
     df_filtered = quick_filter(df)
@@ -233,8 +241,8 @@
         pass
 
     if AgGrid is None:
-        st.error("st_aggrid is not installed. Add 'st-aggrid' to your requirements.txt.")
-        st.dataframe(df_filtered)
+        st.error("st_aggrid is not installed. Add 'st-aggrid==0.3.5' to requirements.txt.")
+        st.dataframe(df_filtered, use_container_width=True, hide_index=True)
         return
 
     gob = GridOptionsBuilder.from_dataframe(df_filtered)
@@ -243,13 +251,16 @@
 
     # Apply explicit widths if given
     for c in df_filtered.columns:
-        width = int(col_widths.get(c, 0)) if col_widths else 0
+        try:
+            width = int(col_widths.get(c, 0)) if col_widths else 0
+        except Exception:
+            width = 0
         if width > 0:
             gob.configure_column(c, width=width)
 
     grid_options = gob.build()
 
-    grid_resp = AgGrid(
+    AgGrid(
         df_filtered,
         gridOptions=grid_options,
         update_mode=GridUpdateMode.NO_UPDATE,
@@ -257,7 +268,6 @@
         fit_columns_on_grid_load=False,
         allow_unsafe_jscode=False,  # avoid React #31 issues from HTML renderers
     )
-
 
 # -----------------------------
 # Add / Edit / Delete tab
@@ -336,21 +346,36 @@
                 )
             st.success("Vendor added.")
             refresh_data_cache()
-            st.experimental_rerun()
+            _rerun()
 
     with st.expander("Edit / Delete Vendor", expanded=False):
-        # Select a vendor by ID or name
+        # Select a vendor by ID
         id_list = vendors["id"].tolist() if "id" in vendors.columns else []
         id_selected = st.selectbox("Select Vendor ID", options=[""] + [str(x) for x in id_list], index=0, key="edit_pick_id")
         if id_selected:
-            vid = int(id_selected)
-            row = vendors.loc[vendors["id"] == vid].iloc[0].to_dict()
+            try:
+                vid = int(id_selected)
+            except Exception:
+                st.stop()
+
+            row = vendors.loc[vendors["id"] == vid]
+            if row.empty:
+                st.warning("Selected vendor not found.")
+                st.stop()
+            row = row.iloc[0].to_dict()
+
+            categories_opts = [""] + categories
+            services_opts = [""] + services
 
             c1, c2, c3 = st.columns([1,1,1])
             with c1:
-                category = st.selectbox("Category (required)", options=[""] + categories, index=( [""] + categories ).index(str(row.get("category") or "")), key="edit_category")
+                category = st.selectbox("Category (required)", options=categories_opts,
+                                        index=_safe_index(categories_opts, str(row.get("category") or "")),
+                                        key="edit_category")
             with c2:
-                service = st.selectbox("Service (optional)", options=[""] + services, index=( [""] + services ).index(str(row.get("service") or "")), key="edit_service")
+                service = st.selectbox("Service (optional)", options=services_opts,
+                                       index=_safe_index(services_opts, str(row.get("service") or "")),
+                                       key="edit_service")
             with c3:
                 business_name = st.text_input("Business Name (required)", str(row.get("business_name") or ""), key="edit_business_name")
             c4, c5, c6 = st.columns([1,1,1])
@@ -415,7 +440,7 @@
                         )
                     st.success("Vendor updated.")
                     refresh_data_cache()
-                    st.experimental_rerun()
+                    _rerun()
 
             with cB:
                 if st.button("Delete Vendor", type="secondary", key="btn_delete_vendor"):
@@ -423,8 +448,7 @@
                         conn.execute(sql_text("DELETE FROM vendors WHERE id=:id"), {"id": vid})
                     st.success("Vendor deleted.")
                     refresh_data_cache()
-                    st.experimental_rerun()
-
+                    _rerun()
 
 # -----------------------------
 # Category & Service Admin
@@ -461,7 +485,7 @@
                     conn.execute(sql_text("INSERT OR IGNORE INTO categories(name) VALUES(:n)"), {"n": new_cat.strip()})
                 st.success("Category added.")
                 refresh_data_cache()
-                st.experimental_rerun()
+                _rerun()
 
         cat_to_rename = st.selectbox("Rename Category", options=[""] + existing_cats, index=0, key="rename_cat_from")
         cat_new_name = st.text_input("New name", "", key="rename_cat_to")
@@ -476,7 +500,7 @@
                     conn.execute(sql_text("UPDATE vendors SET category=:to WHERE category=:frm"), {"to": cat_new_name.strip(), "frm": cat_to_rename})
                 st.success("Category renamed (and vendor rows updated).")
                 refresh_data_cache()
-                st.experimental_rerun()
+                _rerun()
 
         cat_to_delete = st.selectbox("Delete Category (only if unused)", options=[""] + existing_cats, index=0, key="delete_cat")
         if st.button("Delete Category", key="btn_delete_cat"):
@@ -489,7 +513,7 @@
                     conn.execute(sql_text("DELETE FROM categories WHERE name=:n"), {"n": cat_to_delete})
                 st.success("Category deleted.")
                 refresh_data_cache()
-                st.experimental_rerun()
+                _rerun()
 
         # Orphans used by vendors but missing in categories table
         used_cats = set(vendors["category"].dropna().astype(str).unique())
@@ -512,7 +536,7 @@
                     conn.execute(sql_text("INSERT OR IGNORE INTO services(name) VALUES(:n)"), {"n": new_svc.strip()})
                 st.success("Service added.")
                 refresh_data_cache()
-                st.experimental_rerun()
+                _rerun()
 
         svc_to_rename = st.selectbox("Rename Service", options=[""] + existing_svcs, index=0, key="rename_svc_from")
         svc_new_name = st.text_input("New name", "", key="rename_svc_to")
@@ -527,7 +551,7 @@
                     conn.execute(sql_text("UPDATE vendors SET service=:to WHERE service=:frm"), {"to": svc_new_name.strip(), "frm": svc_to_rename})
                 st.success("Service renamed (and vendor rows updated).")
                 refresh_data_cache()
-                st.experimental_rerun()
+                _rerun()
 
         svc_to_delete = st.selectbox("Delete Service (only if unused)", options=[""] + existing_svcs, index=0, key="delete_svc")
         if st.button("Delete Service", key="btn_delete_svc"):
@@ -540,14 +564,13 @@
                     conn.execute(sql_text("DELETE FROM services WHERE name=:n"), {"n": svc_to_delete})
                 st.success("Service deleted.")
                 refresh_data_cache()
-                st.experimental_rerun()
+                _rerun()
 
         used_svcs = set(vendors["service"].dropna().astype(str).unique())
         known_svcs = set(existing_svcs)
         svc_orphans = sorted(list(used_svcs - known_svcs))
         if svc_orphans:
             st.info("Orphan services in vendors (not in services table): " + ", ".join(svc_orphans))
-
 
 # -----------------------------
 # Maintenance tab
@@ -594,7 +617,6 @@
             st.success("Backfilled created_at/updated_at/updated_by.")
             refresh_data_cache()
 
-
 # -----------------------------
 # Debug tab
 # -----------------------------
@@ -630,7 +652,6 @@
     }
     st.json(schema)
 
-
 # -----------------------------
 # Main
 # -----------------------------
@@ -654,7 +675,4 @@
 
 
 if __name__ == "__main__":
-    main()
-=======
-# paste the FULL file content here, ending with a line that contains only PY
->>>>>>> 0b1d852c
+    main()